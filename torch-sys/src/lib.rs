--- conflicted
+++ resolved
@@ -328,17 +328,15 @@
         outputs: *const *mut C_tensor,
         noutputs: c_int,
     );
-<<<<<<< HEAD
 
     /// Clones both the underlying `ClassType` and the module instance(data).
     pub fn atm_clone(m: *mut CModule_, in_place: bool) -> *mut CModule_;
 
     /// Performs a set of optimization passes to optimize a model for the purposes of inference.
     pub fn atm_optimize_for_inference(m: *mut CModule_) -> *mut CModule_;
-=======
+
     pub fn atm_set_tensor_expr_fuser_enabled(enabled: c_int);
     pub fn atm_get_tensor_expr_fuser_enabled() -> bool;
->>>>>>> 123c96c8
 }
 
 extern "C" {
