--- conflicted
+++ resolved
@@ -77,12 +77,7 @@
     let mut archive = zip::ZipArchive::new(buf)?;
     for i in 0..archive.len() {
         let mut file = archive.by_index(i)?;
-<<<<<<< HEAD
-        #[allow(deprecated)]
-            let outpath = outpath.as_ref().join(file.sanitized_name());
-=======
         let outpath = outpath.as_ref().join(file.mangled_name());
->>>>>>> 1b8bf0f6
         if !file.name().ends_with('/') {
             println!(
                 "File {} extracted to \"{}\" ({} bytes)",
