//! Devices on which tensor computations are run.

/// A torch device.
#[derive(Debug, Copy, Clone, PartialEq, Eq, Hash)]
pub enum Device {
    /// The main CPU device.
    Cpu,
    /// The main GPU device.
    Cuda(usize),
    /// The main MPS device.
    Mps,
}

/// Cuda related helper functions.
pub enum Cuda {}
impl Cuda {
    /// Returns the number of CUDA enabled GPUs available.
    pub fn device_count() -> i64 {
        let res = unsafe_torch!(torch_sys::cuda::atc_cuda_device_count());
        i64::from(res)
    }

    /// Returns a bool indicating if CUDA is currently available.
    pub fn is_available() -> bool {
        unsafe_torch!(torch_sys::cuda::atc_cuda_is_available()) != 0
    }

    /// Returns a bool indicating if CUDNN is currently available.
    pub fn cudnn_is_available() -> bool {
        unsafe_torch!(torch_sys::cuda::atc_cudnn_is_available()) != 0
    }

    /// Sets the seed for the current GPU.
    ///
    /// # Arguments
    ///
    /// * `seed` - An unsigned 64bit int to be used as seed.
    pub fn manual_seed(seed: u64) {
        unsafe_torch!(torch_sys::cuda::atc_manual_seed(seed));
    }

    /// Sets the seed for all available GPUs.
    ///
    /// # Arguments
    ///
    /// * `seed` - An unsigned 64bit int to be used as seed.
    pub fn manual_seed_all(seed: u64) {
        unsafe_torch!(torch_sys::cuda::atc_manual_seed_all(seed));
    }

    /// Waits for all kernels in all streams on a CUDA device to complete.
    ///
    /// # Arguments
    ///
    /// * `device_index` - A signed 64bit int to indice which device to wait for.
    pub fn synchronize(device_index: i64) {
        unsafe_torch!(torch_sys::cuda::atc_synchronize(device_index));
    }

    /// Returns true if cudnn is enabled by the user.
    ///
    /// This does not indicate whether cudnn is actually usable.
    pub fn user_enabled_cudnn() -> bool {
        unsafe_torch!(torch_sys::cuda::atc_user_enabled_cudnn()) != 0
    }

    /// Enable or disable cudnn.
    pub fn set_user_enabled_cudnn(b: bool) {
<<<<<<< HEAD
        unsafe_torch!(torch_sys::cuda::atc_set_user_enabled_cudnn(if b { 1 } else { 0 }))
=======
        unsafe_torch!(torch_sys::atc_set_user_enabled_cudnn(i32::from(b)))
>>>>>>> df445ed4
    }

    /// Sets cudnn benchmark mode.
    ///
    /// When set cudnn will try to optimize the generators durning
    /// the first network runs and then use the optimized architecture
    /// in the following runs. This can result in significant performance
    /// improvements.
    pub fn cudnn_set_benchmark(b: bool) {
<<<<<<< HEAD
        unsafe_torch!(torch_sys::cuda::atc_set_benchmark_cudnn(if b { 1 } else { 0 }))
=======
        unsafe_torch!(torch_sys::atc_set_benchmark_cudnn(i32::from(b)))
>>>>>>> df445ed4
    }
}

impl Device {
    pub(super) fn c_int(self) -> libc::c_int {
        match self {
            Device::Cpu => -1,
            Device::Cuda(device_index) => device_index as libc::c_int,
            Device::Mps => -2,
        }
    }

    pub(super) fn of_c_int(v: libc::c_int) -> Self {
        match v {
            -1 => Device::Cpu,
            -2 => Device::Mps,
            index if index >= 0 => Device::Cuda(index as usize),
            _ => panic!("unexpected device {}", v),
        }
    }

    /// Returns a GPU device if available, else default to CPU.
    pub fn cuda_if_available() -> Device {
        if Cuda::is_available() {
            Device::Cuda(0)
        } else {
            Device::Cpu
        }
    }

    pub fn is_cuda(self) -> bool {
        match self {
            Device::Cuda(_) => true,
            Device::Cpu => false,
            Device::Mps => false,
        }
    }
}<|MERGE_RESOLUTION|>--- conflicted
+++ resolved
@@ -66,11 +66,7 @@
 
     /// Enable or disable cudnn.
     pub fn set_user_enabled_cudnn(b: bool) {
-<<<<<<< HEAD
-        unsafe_torch!(torch_sys::cuda::atc_set_user_enabled_cudnn(if b { 1 } else { 0 }))
-=======
         unsafe_torch!(torch_sys::atc_set_user_enabled_cudnn(i32::from(b)))
->>>>>>> df445ed4
     }
 
     /// Sets cudnn benchmark mode.
@@ -80,11 +76,7 @@
     /// in the following runs. This can result in significant performance
     /// improvements.
     pub fn cudnn_set_benchmark(b: bool) {
-<<<<<<< HEAD
-        unsafe_torch!(torch_sys::cuda::atc_set_benchmark_cudnn(if b { 1 } else { 0 }))
-=======
         unsafe_torch!(torch_sys::atc_set_benchmark_cudnn(i32::from(b)))
->>>>>>> df445ed4
     }
 }
 
