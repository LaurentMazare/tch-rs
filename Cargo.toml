[package]
name = "tch"
version = "0.10.3"
authors = ["Laurent Mazare <lmazare@gmail.com>"]
edition = "2021"

description = "Rust wrappers for the PyTorch C++ api (libtorch)."
repository = "https://github.com/LaurentMazare/tch-rs"
keywords = ["pytorch", "deep-learning", "machine-learning"]
categories = ["science"]
license = "MIT/Apache-2.0"
readme = "README.md"

exclude = [
    "examples/stable-diffusion/media/*",
]

[dependencies]
lazy_static = "1.3.0"
libc = "0.2.0"
ndarray = "0.15"
rand = "0.8"
thiserror = "1"
torch-sys = { version = "0.10.3", path = "torch-sys" }
zip = "0.6"
<<<<<<< HEAD
half = "1.6"
safetensors = "0.3.0"

=======
half = "2"
>>>>>>> 5477bb7a

cpython = { version = "0.2.0", optional = true }
regex = { version = "1.6.0", optional = true }
image = { version = "0.24.5", optional = true }

[dev-dependencies]
anyhow = "1"

[workspace]
members = ["torch-sys"]

[features]
default = ["torch-sys/download-libtorch"]
python = ["cpython"]
doc-only = ["torch-sys/doc-only"]
cuda-tests = []

[package.metadata.docs.rs]
features = [ "doc-only" ]

[[example]]
name = "reinforcement-learning"
required-features = ["python"]

[[example]]
name = "stable-diffusion"
required-features = ["regex"]<|MERGE_RESOLUTION|>--- conflicted
+++ resolved
@@ -23,13 +23,8 @@
 thiserror = "1"
 torch-sys = { version = "0.10.3", path = "torch-sys" }
 zip = "0.6"
-<<<<<<< HEAD
-half = "1.6"
+half = "2"
 safetensors = "0.3.0"
-
-=======
-half = "2"
->>>>>>> 5477bb7a
 
 cpython = { version = "0.2.0", optional = true }
 regex = { version = "1.6.0", optional = true }
